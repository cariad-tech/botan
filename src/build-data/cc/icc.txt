--- conflicted
+++ resolved
@@ -2,11 +2,8 @@
 
 binary_name icpc
 
-<<<<<<< HEAD
 has_tr1 yes
 
-=======
->>>>>>> 54bac11c
 compile_option "-c "
 output_to_option "-o "
 add_include_dir_option -I
