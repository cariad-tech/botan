--- conflicted
+++ resolved
@@ -29,28 +29,12 @@
       year(y), month(mon), day(d), hour(h), minutes(min), seconds(sec) {}
    };
 
-<<<<<<< HEAD
-/*
-* Time Conversion Functions
-*/
 /*
 * @param time_point a time point from the system clock
 * @returns calendar_point object representing this time point
 */
 BOTAN_DLL calendar_point calendar_value(
    const std::chrono::system_clock::time_point& time_point);
-=======
-/**
-* @param time_point a time point from the system clock
-* @returns calendar_point object representing this time point
-*/
-BOTAN_DLL calendar_point calendar_value(u64bit time_point);
-
-/**
-* @return seconds resolution timestamp, unknown epoch
-*/
-BOTAN_DLL u64bit system_time();
->>>>>>> 90394a98
 
 /**
 * @return nanoseconds resolution timestamp, unknown epoch
