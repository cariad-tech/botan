/*
  (C) 2007 FlexSecure GmbH
      2008-2010 Jack Lloyd
*
* Distributed under the terms of the Botan license
*/

#include <botan/cvc_self.h>
<<<<<<< HEAD
#include <botan/ecc_key.h>
#include <botan/point_gfp.h>
#include <botan/time.h>
#include <botan/oids.h>
=======
#include <botan/cvc_cert.h>
#include <botan/cvc_ca.h>
#include <botan/alg_id.h>
#include <botan/cvc_key.h>
#include <botan/oids.h>
#include <botan/look_pk.h>
#include <botan/cvc_req.h>
#include <botan/cvc_ado.h>
#include <chrono>
>>>>>>> 3c15bd25
#include <sstream>

namespace Botan {

namespace {

/*
* cvc CHAT values
*/
enum CHAT_values{
      CVCA = 0xC0,
      DVCA_domestic = 0x80,
      DVCA_foreign =  0x40,
      IS   = 0x00,

      IRIS = 0x02,
      FINGERPRINT = 0x01
};

void encode_eac_bigint(DER_Encoder& der, const BigInt& x, ASN1_Tag tag)
   {
   der.encode(BigInt::encode_1363(x, x.bytes()), OCTET_STRING, tag);
   }

MemoryVector<byte> eac_1_1_encoding(const EC_PublicKey* key,
                                    const OID& sig_algo)
   {
   if(key->domain_format() == EC_DOMPAR_ENC_OID)
      throw Encoding_Error("CVC encoder: cannot encode parameters by OID");

   const EC_Domain_Params& domain = key->domain();

   // This is why we can't have nice things

   DER_Encoder enc;
   enc.start_cons(ASN1_Tag(73), APPLICATION)
      .encode(sig_algo);

   if(key->domain_format() == EC_DOMPAR_ENC_EXPLICIT)
      {
      encode_eac_bigint(enc, domain.get_curve().get_p(), ASN1_Tag(1));
      encode_eac_bigint(enc, domain.get_curve().get_a(), ASN1_Tag(2));
      encode_eac_bigint(enc, domain.get_curve().get_b(), ASN1_Tag(3));

      enc.encode(EC2OSP(domain.get_base_point(), PointGFp::UNCOMPRESSED),
                 OCTET_STRING, ASN1_Tag(4));

      encode_eac_bigint(enc, domain.get_order(), ASN1_Tag(4));
      }

   enc.encode(EC2OSP(key->public_point(), PointGFp::UNCOMPRESSED),
              OCTET_STRING, ASN1_Tag(6));

   if(key->domain_format() == EC_DOMPAR_ENC_EXPLICIT)
      encode_eac_bigint(enc, domain.get_cofactor(), ASN1_Tag(7));

   enc.end_cons();

   return enc.get_contents();
   }

std::string padding_and_hash_from_oid(OID const& oid)
   {
   std::string padding_and_hash = OIDS::lookup(oid); // use the hash

   if(padding_and_hash.substr(0,6) != "ECDSA/")
      throw Invalid_State("CVC: Can only use ECDSA, not " + padding_and_hash);

   padding_and_hash.erase(0, padding_and_hash.find("/") + 1);
   return padding_and_hash;
   }

}

namespace CVC_EAC {

EAC1_1_CVC create_self_signed_cert(Private_Key const& key,
                                   EAC1_1_CVC_Options const& opt,
                                   RandomNumberGenerator& rng)
   {
   // NOTE: we ignore the value of opt.chr

   const ECDSA_PrivateKey* priv_key = dynamic_cast<const ECDSA_PrivateKey*>(&key);

   if(priv_key == 0)
      throw Invalid_Argument("CVC_EAC::create_self_signed_cert(): unsupported key type");

   ASN1_Chr chr(opt.car.value());

   AlgorithmIdentifier sig_algo;
   std::string padding_and_hash("EMSA1_BSI(" + opt.hash_alg + ")");
   sig_algo.oid = OIDS::lookup(priv_key->algo_name() + "/" + padding_and_hash);
   sig_algo = AlgorithmIdentifier(sig_algo.oid, AlgorithmIdentifier::USE_NULL_PARAM);

<<<<<<< HEAD
   PK_Signer signer(*priv_key, padding_and_hash);

   MemoryVector<byte> enc_public_key = eac_1_1_encoding(priv_key, sig_algo.oid);
=======
   std::unique_ptr<Botan::PK_Signer> signer(get_pk_signer(*priv_key, padding_and_hash));

#if 0 // FIXME
   std::unique_ptr<EAC1_1_CVC_Encoder> enc(priv_key->cvc_eac1_1_encoder());
   MemoryVector<byte> enc_public_key = enc->public_key(sig_algo);
#else
   MemoryVector<byte> enc_public_key;
#endif

   return EAC1_1_CVC_CA::make_cert(*signer.get(), enc_public_key,
                                   opt.car, chr, opt.holder_auth_templ,
                                   opt.ced, opt.cex, rng);
>>>>>>> 3c15bd25

   return make_cvc_cert(signer,
                        enc_public_key,
                        opt.car, chr,
                        opt.holder_auth_templ,
                        opt.ced, opt.cex, rng);
   }

EAC1_1_Req create_cvc_req(Private_Key const& key,
                          ASN1_Chr const& chr,
                          std::string const& hash_alg,
                          RandomNumberGenerator& rng)
   {

   ECDSA_PrivateKey const* priv_key = dynamic_cast<ECDSA_PrivateKey const*>(&key);
   if (priv_key == 0)
      {
      throw Invalid_Argument("CVC_EAC::create_self_signed_cert(): unsupported key type");
      }
   AlgorithmIdentifier sig_algo;
   std::string padding_and_hash("EMSA1_BSI(" + hash_alg + ")");
   sig_algo.oid = OIDS::lookup(priv_key->algo_name() + "/" + padding_and_hash);
   sig_algo = AlgorithmIdentifier(sig_algo.oid, AlgorithmIdentifier::USE_NULL_PARAM);

<<<<<<< HEAD
   PK_Signer signer(*priv_key, padding_and_hash);

   MemoryVector<byte> enc_public_key = eac_1_1_encoding(priv_key, sig_algo.oid);
=======
   std::unique_ptr<Botan::PK_Signer> signer(get_pk_signer(*priv_key, padding_and_hash));

#if 0 // FIXME
   std::unique_ptr<EAC1_1_CVC_Encoder> enc(priv_key->cvc_eac1_1_encoder());
   MemoryVector<byte> enc_public_key = enc->public_key(sig_algo);
#else
   MemoryVector<byte> enc_public_key;
#endif
>>>>>>> 3c15bd25

   MemoryVector<byte> enc_cpi;
   enc_cpi.append(0x00);
   MemoryVector<byte> tbs = DER_Encoder()
      .encode(enc_cpi, OCTET_STRING, ASN1_Tag(41), APPLICATION)
      .raw_bytes(enc_public_key)
      .encode(chr)
      .get_contents();

<<<<<<< HEAD
   MemoryVector<byte> signed_cert =
      EAC1_1_gen_CVC<EAC1_1_Req>::make_signed(signer,
                                              EAC1_1_gen_CVC<EAC1_1_Req>::build_cert_body(tbs),
                                              rng);
=======
   MemoryVector<byte> signed_cert = EAC1_1_gen_CVC<EAC1_1_Req>::make_signed(*signer.get(), EAC1_1_gen_CVC<EAC1_1_Req>::build_cert_body(tbs), rng);
>>>>>>> 3c15bd25

   DataSource_Memory source(signed_cert);
   return EAC1_1_Req(source);
   }

EAC1_1_ADO create_ado_req(Private_Key const& key,
                          EAC1_1_Req const& req,
                          ASN1_Car const& car,
                          RandomNumberGenerator& rng)
   {

   ECDSA_PrivateKey const* priv_key = dynamic_cast<ECDSA_PrivateKey const*>(&key);
   if (priv_key == 0)
      {
      throw Invalid_Argument("CVC_EAC::create_self_signed_cert(): unsupported key type");
      }

   std::string padding_and_hash = padding_and_hash_from_oid(req.signature_algorithm().oid);
<<<<<<< HEAD
   PK_Signer signer(*priv_key, padding_and_hash);
=======

   std::unique_ptr<Botan::PK_Signer> signer(get_pk_signer(*priv_key, padding_and_hash));

>>>>>>> 3c15bd25
   SecureVector<byte> tbs_bits = req.BER_encode();
   tbs_bits.append(DER_Encoder().encode(car).get_contents());
   MemoryVector<byte> signed_cert = EAC1_1_ADO::make_signed(*signer.get(), tbs_bits, rng);

   DataSource_Memory source(signed_cert);
   return EAC1_1_ADO(source);
   }

} // namespace CVC_EAC
namespace DE_EAC
{

EAC1_1_CVC create_cvca(Private_Key const& key,
                       std::string const& hash,
                       ASN1_Car const& car, bool iris, bool fingerpr,
                       u32bit cvca_validity_months,
                       RandomNumberGenerator& rng)
   {
   ECDSA_PrivateKey const* priv_key = dynamic_cast<ECDSA_PrivateKey const*>(&key);
   if (priv_key == 0)
      {
      throw Invalid_Argument("CVC_EAC::create_self_signed_cert(): unsupported key type");
      }
   EAC1_1_CVC_Options opts;
   opts.car = car;

   opts.ced = ASN1_Ced(std::chrono::system_clock::now());
   opts.cex = ASN1_Cex(opts.ced);
   opts.cex.add_months(cvca_validity_months);
   opts.holder_auth_templ = (CVCA | (iris * IRIS) | (fingerpr * FINGERPRINT));
   opts.hash_alg = hash;
   return CVC_EAC::create_self_signed_cert(*priv_key, opts, rng);
   }



EAC1_1_CVC link_cvca(EAC1_1_CVC const& signer,
                     Private_Key const& key,
                     EAC1_1_CVC const& signee,
                     RandomNumberGenerator& rng)
   {
   const ECDSA_PrivateKey* priv_key = dynamic_cast<ECDSA_PrivateKey const*>(&key);

   if (priv_key == 0)
      throw Invalid_Argument("link_cvca(): unsupported key type");

   ASN1_Ced ced(std::chrono::system_clock::now());
   ASN1_Cex cex(signee.get_cex());
   if (*static_cast<EAC_Time*>(&ced) > *static_cast<EAC_Time*>(&cex))
      {
      std::string detail("link_cvca(): validity periods of provided certificates don't overlap: currend time = ced = ");
      detail += ced.as_string();
      detail += ", signee.cex = ";
      detail += cex.as_string();
      throw Invalid_Argument(detail);
      }
   if (signer.signature_algorithm() != signee.signature_algorithm())
      {
      throw Invalid_Argument("link_cvca(): signature algorithms of signer and signee don't match");
      }
   AlgorithmIdentifier sig_algo = signer.signature_algorithm();
   std::string padding_and_hash = padding_and_hash_from_oid(sig_algo.oid);
<<<<<<< HEAD
   PK_Signer pk_signer(*priv_key, padding_and_hash);
   std::auto_ptr<Public_Key> pk = signee.subject_public_key();
   ECDSA_PublicKey* subj_pk = dynamic_cast<ECDSA_PublicKey*>(pk.get());
   subj_pk->set_parameter_encoding(EC_DOMPAR_ENC_EXPLICIT);

   MemoryVector<byte> enc_public_key = eac_1_1_encoding(priv_key, sig_algo.oid);

   return make_cvc_cert(pk_signer, enc_public_key,
                        signer.get_car(),
                        signee.get_chr(),
                        signer.get_chat_value(),
                        ced, cex,
                        rng);
=======
   std::unique_ptr<Botan::PK_Signer> pk_signer(get_pk_signer(*priv_key, padding_and_hash));
   std::unique_ptr<Public_Key> pk = signee.subject_public_key();
   ECDSA_PublicKey*  subj_pk = dynamic_cast<ECDSA_PublicKey*>(pk.get());
   subj_pk->set_parameter_encoding(EC_DOMPAR_ENC_EXPLICIT);

#if 0 // FIXME
   std::unique_ptr<EAC1_1_CVC_Encoder> enc(subj_pk->cvc_eac1_1_encoder());
   MemoryVector<byte> enc_public_key = enc->public_key(sig_algo);
#else
   MemoryVector<byte> enc_public_key;
#endif

   return EAC1_1_CVC_CA::make_cert(*pk_signer.get(), enc_public_key,
                                   signer.get_car(),
                                   signee.get_chr(),
                                   signer.get_chat_value(),
                                   ced,
                                   cex,
                                   rng);
>>>>>>> 3c15bd25
   }

EAC1_1_CVC sign_request(EAC1_1_CVC const& signer_cert,
                        Private_Key const& key,
                        EAC1_1_Req const& signee,
                        u32bit seqnr,
                        u32bit seqnr_len,
                        bool domestic,
                        u32bit dvca_validity_months,
                        u32bit ca_is_validity_months,
                        RandomNumberGenerator& rng)
   {
   ECDSA_PrivateKey const* priv_key = dynamic_cast<ECDSA_PrivateKey const*>(&key);
   if (priv_key == 0)
      {
      throw Invalid_Argument("CVC_EAC::create_self_signed_cert(): unsupported key type");
      }
   std::string chr_str = signee.get_chr().value();
   chr_str += to_string(seqnr, seqnr_len);
   ASN1_Chr chr(chr_str);
   std::string padding_and_hash = padding_and_hash_from_oid(signee.signature_algorithm().oid);
<<<<<<< HEAD
   PK_Signer pk_signer(*priv_key, padding_and_hash);
   std::auto_ptr<Public_Key> pk = signee.subject_public_key();
=======
   std::unique_ptr<Botan::PK_Signer> pk_signer(get_pk_signer(*priv_key, padding_and_hash));
   std::unique_ptr<Public_Key> pk = signee.subject_public_key();
>>>>>>> 3c15bd25
   ECDSA_PublicKey*  subj_pk = dynamic_cast<ECDSA_PublicKey*>(pk.get());
   std::unique_ptr<Public_Key> signer_pk = signer_cert.subject_public_key();

   // for the case that the domain parameters are not set...
   // (we use those from the signer because they must fit)
   //subj_pk->set_domain_parameters(priv_key->domain_parameters());

   subj_pk->set_parameter_encoding(EC_DOMPAR_ENC_IMPLICITCA);

<<<<<<< HEAD
=======
#if 0 // FIXME
   std::unique_ptr<EAC1_1_CVC_Encoder> enc(subj_pk->cvc_eac1_1_encoder());
   MemoryVector<byte> enc_public_key = enc->public_key(sig_algo);
#else
   MemoryVector<byte> enc_public_key;
#endif

>>>>>>> 3c15bd25
   AlgorithmIdentifier sig_algo(signer_cert.signature_algorithm());

   ASN1_Ced ced(std::chrono::system_clock::now());

   u32bit chat_val;
   u32bit chat_low = signer_cert.get_chat_value() & 0x3; // take the chat rights from signer
   ASN1_Cex cex(ced);
   if ((signer_cert.get_chat_value() & CVCA) == CVCA)
      {
      // we sign a dvca
      cex.add_months(dvca_validity_months);
      if (domestic)
         chat_val = DVCA_domestic | chat_low;
      else
         chat_val = DVCA_foreign | chat_low;
      }
   else if ((signer_cert.get_chat_value() & DVCA_domestic) == DVCA_domestic ||
            (signer_cert.get_chat_value() & DVCA_foreign) == DVCA_foreign)
      {
      cex.add_months(ca_is_validity_months);
      chat_val = IS | chat_low;
      }
   else
      {
      throw Invalid_Argument("sign_request(): encountered illegal value for CHAT");
      // (IS cannot sign certificates)
      }
<<<<<<< HEAD

   MemoryVector<byte> enc_public_key = eac_1_1_encoding(priv_key, sig_algo.oid);

   return make_cvc_cert(pk_signer, enc_public_key,
                        ASN1_Car(signer_cert.get_chr().iso_8859()),
                        chr,
                        chat_val,
                        ced,
                        cex,
                        rng);
=======
   return EAC1_1_CVC_CA::make_cert(*pk_signer.get(), enc_public_key,
                                   ASN1_Car(signer_cert.get_chr().iso_8859()),
                                   chr,
                                   chat_val,
                                   ced,
                                   cex,
                                   rng);
>>>>>>> 3c15bd25
   }

EAC1_1_Req create_cvc_req(Private_Key const& prkey,
                          ASN1_Chr const& chr,
                          std::string const& hash_alg,
                          RandomNumberGenerator& rng)
   {
   ECDSA_PrivateKey const* priv_key = dynamic_cast<ECDSA_PrivateKey const*>(&prkey);
   if (priv_key == 0)
      {
      throw Invalid_Argument("CVC_EAC::create_self_signed_cert(): unsupported key type");
      }
   ECDSA_PrivateKey key(*priv_key);
   key.set_parameter_encoding(EC_DOMPAR_ENC_IMPLICITCA);
   return CVC_EAC::create_cvc_req(key, chr, hash_alg, rng);
   }

} // namespace DE_EAC

}<|MERGE_RESOLUTION|>--- conflicted
+++ resolved
@@ -6,22 +6,10 @@
 */
 
 #include <botan/cvc_self.h>
-<<<<<<< HEAD
 #include <botan/ecc_key.h>
 #include <botan/point_gfp.h>
 #include <botan/time.h>
 #include <botan/oids.h>
-=======
-#include <botan/cvc_cert.h>
-#include <botan/cvc_ca.h>
-#include <botan/alg_id.h>
-#include <botan/cvc_key.h>
-#include <botan/oids.h>
-#include <botan/look_pk.h>
-#include <botan/cvc_req.h>
-#include <botan/cvc_ado.h>
-#include <chrono>
->>>>>>> 3c15bd25
 #include <sstream>
 
 namespace Botan {
@@ -116,24 +104,9 @@
    sig_algo.oid = OIDS::lookup(priv_key->algo_name() + "/" + padding_and_hash);
    sig_algo = AlgorithmIdentifier(sig_algo.oid, AlgorithmIdentifier::USE_NULL_PARAM);
 
-<<<<<<< HEAD
    PK_Signer signer(*priv_key, padding_and_hash);
 
    MemoryVector<byte> enc_public_key = eac_1_1_encoding(priv_key, sig_algo.oid);
-=======
-   std::unique_ptr<Botan::PK_Signer> signer(get_pk_signer(*priv_key, padding_and_hash));
-
-#if 0 // FIXME
-   std::unique_ptr<EAC1_1_CVC_Encoder> enc(priv_key->cvc_eac1_1_encoder());
-   MemoryVector<byte> enc_public_key = enc->public_key(sig_algo);
-#else
-   MemoryVector<byte> enc_public_key;
-#endif
-
-   return EAC1_1_CVC_CA::make_cert(*signer.get(), enc_public_key,
-                                   opt.car, chr, opt.holder_auth_templ,
-                                   opt.ced, opt.cex, rng);
->>>>>>> 3c15bd25
 
    return make_cvc_cert(signer,
                         enc_public_key,
@@ -158,20 +131,9 @@
    sig_algo.oid = OIDS::lookup(priv_key->algo_name() + "/" + padding_and_hash);
    sig_algo = AlgorithmIdentifier(sig_algo.oid, AlgorithmIdentifier::USE_NULL_PARAM);
 
-<<<<<<< HEAD
    PK_Signer signer(*priv_key, padding_and_hash);
 
    MemoryVector<byte> enc_public_key = eac_1_1_encoding(priv_key, sig_algo.oid);
-=======
-   std::unique_ptr<Botan::PK_Signer> signer(get_pk_signer(*priv_key, padding_and_hash));
-
-#if 0 // FIXME
-   std::unique_ptr<EAC1_1_CVC_Encoder> enc(priv_key->cvc_eac1_1_encoder());
-   MemoryVector<byte> enc_public_key = enc->public_key(sig_algo);
-#else
-   MemoryVector<byte> enc_public_key;
-#endif
->>>>>>> 3c15bd25
 
    MemoryVector<byte> enc_cpi;
    enc_cpi.append(0x00);
@@ -181,14 +143,10 @@
       .encode(chr)
       .get_contents();
 
-<<<<<<< HEAD
    MemoryVector<byte> signed_cert =
       EAC1_1_gen_CVC<EAC1_1_Req>::make_signed(signer,
                                               EAC1_1_gen_CVC<EAC1_1_Req>::build_cert_body(tbs),
                                               rng);
-=======
-   MemoryVector<byte> signed_cert = EAC1_1_gen_CVC<EAC1_1_Req>::make_signed(*signer.get(), EAC1_1_gen_CVC<EAC1_1_Req>::build_cert_body(tbs), rng);
->>>>>>> 3c15bd25
 
    DataSource_Memory source(signed_cert);
    return EAC1_1_Req(source);
@@ -207,13 +165,7 @@
       }
 
    std::string padding_and_hash = padding_and_hash_from_oid(req.signature_algorithm().oid);
-<<<<<<< HEAD
    PK_Signer signer(*priv_key, padding_and_hash);
-=======
-
-   std::unique_ptr<Botan::PK_Signer> signer(get_pk_signer(*priv_key, padding_and_hash));
-
->>>>>>> 3c15bd25
    SecureVector<byte> tbs_bits = req.BER_encode();
    tbs_bits.append(DER_Encoder().encode(car).get_contents());
    MemoryVector<byte> signed_cert = EAC1_1_ADO::make_signed(*signer.get(), tbs_bits, rng);
@@ -276,7 +228,6 @@
       }
    AlgorithmIdentifier sig_algo = signer.signature_algorithm();
    std::string padding_and_hash = padding_and_hash_from_oid(sig_algo.oid);
-<<<<<<< HEAD
    PK_Signer pk_signer(*priv_key, padding_and_hash);
    std::auto_ptr<Public_Key> pk = signee.subject_public_key();
    ECDSA_PublicKey* subj_pk = dynamic_cast<ECDSA_PublicKey*>(pk.get());
@@ -290,27 +241,6 @@
                         signer.get_chat_value(),
                         ced, cex,
                         rng);
-=======
-   std::unique_ptr<Botan::PK_Signer> pk_signer(get_pk_signer(*priv_key, padding_and_hash));
-   std::unique_ptr<Public_Key> pk = signee.subject_public_key();
-   ECDSA_PublicKey*  subj_pk = dynamic_cast<ECDSA_PublicKey*>(pk.get());
-   subj_pk->set_parameter_encoding(EC_DOMPAR_ENC_EXPLICIT);
-
-#if 0 // FIXME
-   std::unique_ptr<EAC1_1_CVC_Encoder> enc(subj_pk->cvc_eac1_1_encoder());
-   MemoryVector<byte> enc_public_key = enc->public_key(sig_algo);
-#else
-   MemoryVector<byte> enc_public_key;
-#endif
-
-   return EAC1_1_CVC_CA::make_cert(*pk_signer.get(), enc_public_key,
-                                   signer.get_car(),
-                                   signee.get_chr(),
-                                   signer.get_chat_value(),
-                                   ced,
-                                   cex,
-                                   rng);
->>>>>>> 3c15bd25
    }
 
 EAC1_1_CVC sign_request(EAC1_1_CVC const& signer_cert,
@@ -332,13 +262,8 @@
    chr_str += to_string(seqnr, seqnr_len);
    ASN1_Chr chr(chr_str);
    std::string padding_and_hash = padding_and_hash_from_oid(signee.signature_algorithm().oid);
-<<<<<<< HEAD
    PK_Signer pk_signer(*priv_key, padding_and_hash);
    std::auto_ptr<Public_Key> pk = signee.subject_public_key();
-=======
-   std::unique_ptr<Botan::PK_Signer> pk_signer(get_pk_signer(*priv_key, padding_and_hash));
-   std::unique_ptr<Public_Key> pk = signee.subject_public_key();
->>>>>>> 3c15bd25
    ECDSA_PublicKey*  subj_pk = dynamic_cast<ECDSA_PublicKey*>(pk.get());
    std::unique_ptr<Public_Key> signer_pk = signer_cert.subject_public_key();
 
@@ -348,16 +273,6 @@
 
    subj_pk->set_parameter_encoding(EC_DOMPAR_ENC_IMPLICITCA);
 
-<<<<<<< HEAD
-=======
-#if 0 // FIXME
-   std::unique_ptr<EAC1_1_CVC_Encoder> enc(subj_pk->cvc_eac1_1_encoder());
-   MemoryVector<byte> enc_public_key = enc->public_key(sig_algo);
-#else
-   MemoryVector<byte> enc_public_key;
-#endif
-
->>>>>>> 3c15bd25
    AlgorithmIdentifier sig_algo(signer_cert.signature_algorithm());
 
    ASN1_Ced ced(std::chrono::system_clock::now());
@@ -385,7 +300,6 @@
       throw Invalid_Argument("sign_request(): encountered illegal value for CHAT");
       // (IS cannot sign certificates)
       }
-<<<<<<< HEAD
 
    MemoryVector<byte> enc_public_key = eac_1_1_encoding(priv_key, sig_algo.oid);
 
@@ -396,15 +310,6 @@
                         ced,
                         cex,
                         rng);
-=======
-   return EAC1_1_CVC_CA::make_cert(*pk_signer.get(), enc_public_key,
-                                   ASN1_Car(signer_cert.get_chr().iso_8859()),
-                                   chr,
-                                   chat_val,
-                                   ced,
-                                   cex,
-                                   rng);
->>>>>>> 3c15bd25
    }
 
 EAC1_1_Req create_cvc_req(Private_Key const& prkey,
