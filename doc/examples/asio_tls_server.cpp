#include <iostream>
#include <string>
#include <vector>

#include <boost/asio.hpp>
#include <boost/bind.hpp>
#include <boost/thread.hpp>
#include <boost/shared_ptr.hpp>
#include <boost/enable_shared_from_this.hpp>

#include <botan/tls_server.h>
#include <botan/x509cert.h>
#include <botan/pkcs8.h>
#include <botan/auto_rng.h>
#include <botan/init.h>

#include "credentials.h"

using Botan::byte;
using boost::asio::ip::tcp;

class tls_server_session : public boost::enable_shared_from_this<tls_server_session>
   {
   public:
      typedef boost::shared_ptr<tls_server_session> pointer;

      static pointer create(boost::asio::io_service& io_service,
                            Botan::TLS::Session_Manager& session_manager,
                            Botan::Credentials_Manager& credentials,
                            Botan::TLS::Policy& policy,
                            Botan::RandomNumberGenerator& rng)
         {
         return pointer(
            new tls_server_session(
               io_service,
               session_manager,
               credentials,
               policy,
               rng)
            );
         }

      tcp::socket& socket() { return m_socket; }

      void start()
         {
         m_socket.async_read_some(
            boost::asio::buffer(m_read_buf, sizeof(m_read_buf)),
            m_strand.wrap(
               boost::bind(&tls_server_session::handle_read, shared_from_this(),
                           boost::asio::placeholders::error,
                           boost::asio::placeholders::bytes_transferred)));
         }

      void stop() { m_socket.close(); }

   private:
      tls_server_session(boost::asio::io_service& io_service,
                         Botan::TLS::Session_Manager& session_manager,
                         Botan::Credentials_Manager& credentials,
                         Botan::TLS::Policy& policy,
                         Botan::RandomNumberGenerator& rng) :
         m_strand(io_service),
         m_socket(io_service),
         m_tls(boost::bind(&tls_server_session::tls_output_wanted, this, _1, _2),
               boost::bind(&tls_server_session::tls_data_recv, this, _1, _2, _3),
               boost::bind(&tls_server_session::tls_handshake_complete, this, _1),
               session_manager,
               credentials,
               policy,
               rng)
         {
         }

      void handle_read(const boost::system::error_code& error,
                       size_t bytes_transferred)
         {
         if(!error)
            {
            try
               {
               m_tls.received_data(m_read_buf, bytes_transferred);
               }
            catch(std::exception& e)
               {
               std::cout << "Read failed " << e.what() << "\n";
               stop();
               return;
               }

            m_socket.async_read_some(
               boost::asio::buffer(m_read_buf, sizeof(m_read_buf)),
               m_strand.wrap(boost::bind(&tls_server_session::handle_read, shared_from_this(),
                                         boost::asio::placeholders::error,
                                         boost::asio::placeholders::bytes_transferred)));
            }
         else
            {
            stop();
            }
         }

      void handle_write(const boost::system::error_code& error)
         {
         if(!error)
            {
            m_write_buf.clear();

            // initiate another write if needed
            tls_output_wanted(NULL, 0);
            }
         else
            {
            stop();
            }
         }

      void tls_output_wanted(const byte buf[], size_t buf_len)
         {
         if(buf_len > 0)
            m_outbox.insert(m_outbox.end(), buf, buf + buf_len);

         // no write pending and have output pending
         if(m_write_buf.empty() && !m_outbox.empty())
            {
            std::swap(m_outbox, m_write_buf);

            boost::asio::async_write(m_socket,
                              boost::asio::buffer(&m_write_buf[0], m_write_buf.size()),
                              m_strand.wrap(
                                 boost::bind(&tls_server_session::handle_write,
                                             shared_from_this(),
                                             boost::asio::placeholders::error)));
            }
         }

      void tls_data_recv(const byte buf[], size_t buf_len, Botan::TLS::Alert alert)
         {
         if(alert.is_valid())
            {
            if(alert.type() == Botan::TLS::Alert::CLOSE_NOTIFY)
               {
               m_tls.close();
               return;
               }
            }

         if(buf_len > 4) // FIXME: ghetto
            {
            std::string out;
            out += "\r\n";
            out += "HTTP/1.0 200 OK\r\n";
            out += "Server: Botan ASIO test server\r\n";
            if(m_hostname != "")
               out += "Host: " + m_hostname + "\r\n";
            out += "Content-Type: text/html\r\n";
            out += "\r\n";
            out += "<html><body>Greets. You said: ";
            out += std::string((const char*)buf, buf_len);
            out += "</body></html>\r\n\r\n";

            m_tls.send(reinterpret_cast<const byte*>(&out[0]),
                       out.size());
            m_tls.close();
            }
         }

      bool tls_handshake_complete(const Botan::TLS::Session& session)
         {
         m_hostname = session.sni_hostname();
         return true;
         }

      boost::asio::io_service::strand m_strand; // serialization

      tcp::socket m_socket;
      Botan::TLS::Server m_tls;
      std::string m_hostname;

      unsigned char m_read_buf[Botan::TLS::MAX_TLS_RECORD_SIZE];

      // used to hold the data currently being written by the system
      std::vector<byte> m_write_buf;

      // used to hold data queued for writing
      std::vector<byte> m_outbox;
   };

<<<<<<< HEAD
=======
class Session_Manager_Locked : public Botan::TLS::Session_Manager
   {
   public:
      bool load_from_session_id(const Botan::MemoryRegion<byte>& session_id,
                                Botan::TLS::Session& session)
         {
         boost::lock_guard<boost::mutex> lock(m_mutex);
         return m_session_manager.load_from_session_id(session_id, session);
         }

      bool load_from_host_info(const std::string& hostname, Botan::u16bit port,
                               Botan::TLS::Session& session)
         {
         boost::lock_guard<boost::mutex> lock(m_mutex);
         return m_session_manager.load_from_host_info(hostname, port, session);
         };

      void remove_entry(const Botan::MemoryRegion<byte>& session_id)
         {
         boost::lock_guard<boost::mutex> lock(m_mutex);
         m_session_manager.remove_entry(session_id);
         }

      void save(const Botan::TLS::Session& session)
         {
         boost::lock_guard<boost::mutex> lock(m_mutex);
         m_session_manager.save(session);
         }

      Botan::u32bit session_lifetime() const
         {
         return m_session_manager.session_lifetime();
         }

   private:
      boost::mutex m_mutex;
      Botan::TLS::Session_Manager_In_Memory m_session_manager;

   };

>>>>>>> f14a9fde
class tls_server
   {
   public:
      typedef tls_server_session session;

      tls_server(boost::asio::io_service& io_service, unsigned short port) :
         m_acceptor(io_service, tcp::endpoint(tcp::v4(), port)),
         m_creds(m_rng)
         {
         session::pointer new_session = make_session();

         m_acceptor.async_accept(
            new_session->socket(),
            boost::bind(
               &tls_server::handle_accept,
               this,
               new_session,
               boost::asio::placeholders::error)
            );
         }

   private:
      session::pointer make_session()
         {
         return session::create(
            m_acceptor.get_io_service(),
            m_session_manager,
            m_creds,
            m_policy,
            m_rng
            );
         }

      void handle_accept(session::pointer new_session,
                         const boost::system::error_code& error)
         {
         if (!error)
            {
            new_session->start();

            new_session = make_session();

            m_acceptor.async_accept(
               new_session->socket(),
               boost::bind(
                  &tls_server::handle_accept,
                  this,
                  new_session,
                  boost::asio::placeholders::error)
               );
            }
         }

      tcp::acceptor m_acceptor;

      Botan::AutoSeeded_RNG m_rng;
      Botan::TLS::Session_Manager_In_Memory m_session_manager;
      Botan::TLS::Policy m_policy;
      Credentials_Manager_Simple m_creds;
   };

size_t choose_thread_count()
   {
   size_t result = boost::thread::hardware_concurrency();

   if(result)
      return result;

   return 2;
   }

int main()
   {
   try
      {
      Botan::LibraryInitializer init("thread_safe=true");
      boost::asio::io_service io_service;

      unsigned short port = 4434;
      tls_server server(io_service, port);

      const size_t num_threads = choose_thread_count();

      std::cout << "Using " << num_threads << " threads\n";

      std::vector<boost::shared_ptr<boost::thread>> threads;

      for(size_t i = 0; i != num_threads; ++i)
         {
         boost::shared_ptr<boost::thread> thread(
            new boost::thread(
               boost::bind(&boost::asio::io_service::run, &io_service)));
         threads.push_back(thread);
         }

      // Wait for all threads in the pool to exit.
      for (size_t i = 0; i < threads.size(); ++i)
         threads[i]->join();
      }
   catch (std::exception& e)
      {
      std::cerr << e.what() << std::endl;
      }

   return 0;
   }
<|MERGE_RESOLUTION|>--- conflicted
+++ resolved
@@ -186,8 +186,6 @@
       std::vector<byte> m_outbox;
    };
 
-<<<<<<< HEAD
-=======
 class Session_Manager_Locked : public Botan::TLS::Session_Manager
    {
    public:
@@ -228,7 +226,6 @@
 
    };
 
->>>>>>> f14a9fde
 class tls_server
    {
    public:
@@ -285,7 +282,7 @@
       tcp::acceptor m_acceptor;
 
       Botan::AutoSeeded_RNG m_rng;
-      Botan::TLS::Session_Manager_In_Memory m_session_manager;
+      Session_Manager_Locked m_session_manager;
       Botan::TLS::Policy m_policy;
       Credentials_Manager_Simple m_creds;
    };
@@ -314,7 +311,7 @@
 
       std::cout << "Using " << num_threads << " threads\n";
 
-      std::vector<boost::shared_ptr<boost::thread>> threads;
+      std::vector<boost::shared_ptr<boost::thread> > threads;
 
       for(size_t i = 0; i != num_threads; ++i)
          {
